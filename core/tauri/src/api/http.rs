--- conflicted
+++ resolved
@@ -498,16 +498,13 @@
   pub timeout: Option<Duration>,
   /// The response type (defaults to Json)
   pub response_type: Option<ResponseType>,
-<<<<<<< HEAD
+  ///PTATCH: accept invalid certs (default false)
+  pub accept_invalid_certs: Option<bool>,
+
+  /// should we enable compression for this request or not
+  pub allow_compression: Option<bool>,
   /// Proxy settings
   pub proxy: Option<Proxy>,
-=======
-  ///PTATCH: accept invalid certs (default false)
-  pub accept_invalid_certs: Option<bool>,
-
-  /// should we enable compression for this request or not
-  pub allow_compression: Option<bool>,
->>>>>>> 17ff0e5f
 }
 
 impl HttpRequestBuilder {
@@ -521,12 +518,9 @@
       body: None,
       timeout: None,
       response_type: None,
-<<<<<<< HEAD
-      proxy: None,
-=======
       accept_invalid_certs: None,
       allow_compression: None,
->>>>>>> 17ff0e5f
+      proxy: None,
     })
   }
 
@@ -583,11 +577,6 @@
     self
   }
 
-<<<<<<< HEAD
-  /// Sets the proxy settings for the request
-  pub fn proxy(mut self, proxy: Proxy) -> Self {
-    self.proxy = Some(proxy);
-=======
   /// Sets accept_invalid_certs
   #[must_use]
   pub fn accept_invalid_certs(mut self, accept_invalid_certs: bool) -> Self {
@@ -599,7 +588,12 @@
   #[must_use]
   pub fn allow_compression(mut self, allow_compression: bool) -> Self {
     self.allow_compression = Some(allow_compression);
->>>>>>> 17ff0e5f
+    self
+  }
+
+  /// Sets the proxy settings for the request
+  pub fn proxy(mut self, proxy: Proxy) -> Self {
+    self.proxy = Some(proxy);
     self
   }
 }
